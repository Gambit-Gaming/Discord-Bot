# -*- coding: utf-8 -*-
import asyncio
import datetime
import time
import hashlib
import logging

import aiohttp
import discord
import feedparser

from typing import Optional

from discord.ext import tasks
from redbot.core import Config, bot, checks, commands
from redbot.core.utils.chat_formatting import pagify

log = logging.getLogger("red.cbd-cogs.tube")

__all__ = ["UNIQUE_ID", "Tube"]

UNIQUE_ID = 0x547562756c6172


class Tube(commands.Cog):
    """A YouTube subscription cog
    
    Thanks to mikeshardmind(Sinbad) for the RSS cog as reference"""
    def __init__(self, bot: bot.Red):
        self.bot = bot
        self.conf = Config.get_conf(self, identifier=UNIQUE_ID, force_registration=True)
        self.conf.register_guild(subscriptions=[], cache=[])
        self.conf.register_global(interval=300, cache_size=500)
        self.background_get_new_videos.start()

    @commands.group()
    async def tube(self, ctx: commands.Context):
        """Post when new videos are added to a YouTube channel"""
        pass

    @checks.admin_or_permissions(manage_guild=True)
    @commands.guild_only()
    @tube.command()
    async def subscribe(self, ctx: commands.Context, channelYouTube, channelDiscord: discord.TextChannel = None):
        """Subscribe a Discord channel to a YouTube channel
        
        If no discord channel is specified, the current channel will be subscribed
        
        Adding channels by name is not supported at this time. The YouTube channel ID for this can be found in channel links on videos.
        
        For example, to subscribe to the channel Ctrl Shift Face, you would search YouTube for the name, then on one of the videos in the results copy the channel link. It should look like this:
        https://www.youtube.com/channel/UCKpH0CKltc73e4wh0_pgL3g
        
        Now take the last part of the link as the channel ID:
        `[p]tube subscribe UCKpH0CKltc73e4wh0_pgL3g`
        """
        if not channelDiscord:
            channelDiscord = ctx.channel
        subs = await self.conf.guild(ctx.guild).subscriptions()
        newSub = {'id': channelYouTube,
                  'channel': {"name": channelDiscord.name,
                              "id": channelDiscord.id}}
        newSub['uid'] = self.sub_uid(newSub)
        for sub in subs:
            if sub['uid'] == newSub['uid']:
                await ctx.send("This subscription already exists!")
                return
        feed = feedparser.parse(await self.get_feed(newSub['id']))
        last_video = {}
        for entry in feed["entries"]:
            if not last_video or entry["published_parsed"] > last_video["published_parsed"]:
                last_video = entry
        if last_video and last_video.get("published"):
            newSub["previous"] = last_video["published"]
        newSub["name"] = feed["feed"]["title"]
        subs.append(newSub)
        await self.conf.guild(ctx.guild).subscriptions.set(subs)
        await ctx.send(f"Subscription added: {newSub}")

    @checks.admin_or_permissions(manage_guild=True)
    @commands.guild_only()
    @tube.command()
    async def unsubscribe(self, ctx: commands.Context, channelYouTube, channelDiscord: discord.TextChannel = None):
        """Unsubscribe a Discord channel from a YouTube channel
        
        If no Discord channel is specified, the subscription will be removed from all channels"""
        subs = await self.conf.guild(ctx.guild).subscriptions()
        unsubbed = []
        if channelDiscord:
            newSub = {'id': channelYouTube,
                      'channel': {"name": channelDiscord.name,
                                  "id": channelDiscord.id}}
            newSub['uid'] = self.sub_uid(newSub)
            for i, sub in enumerate(subs):
                if sub['uid'] == newSub['uid']:
                    unsubbed.append(subs.pop(i))
                    break
            else:
                await ctx.send("Subscription not found")
                return
        else:
            for i, sub in enumerate(subs):
                if sub['id'] == channelYouTube:
                    unsubbed.append(subs.pop(i))
            if not len(unsubbed):
                await ctx.send("Subscription not found")
                return
        await self.conf.guild(ctx.guild).subscriptions.set(subs)
        await ctx.send(f"Subscription(s) removed: {unsubbed}")

    @commands.guild_only()
    @tube.command(name="list")
    async def showsubs(self, ctx: commands.Context):
        """List current subscriptions"""
        await self._showsubs(ctx, ctx.guild)

    async def _showsubs(self, ctx: commands.Context, guild: discord.Guild):
        subs = await self.conf.guild(guild).subscriptions()
        if not len(subs):
            await ctx.send("No subscriptions yet - try adding some!")
            return
        subs_by_channel = {}
        for sub in subs:
            # Channel entry must be max 124 chars: 103 + 2 + 18 + 1
            channel = f'{sub["channel"]["name"][:103]} ({sub["channel"]["id"]})' # Max 124 chars
            subs_by_channel[channel] = [
                # Sub entry must be max 100 chars: 45 + 2 + 24 + 4 + 25 = 100
                f"{sub.get('name', sub['id'][:45])} ({sub['id']}) - {sub.get('previous', 'Never')}",
                # Preserve previous entries
                *subs_by_channel.get(channel, [])
            ]
        if ctx.channel.permissions_for(guild.me).embed_links:
            for channel, sub_ids in subs_by_channel.items():
                page_count = (len(sub_ids) // 9) + 1
                page = 1
                while len(sub_ids) > 0:
                    # Generate embed with max 1024 chars
                    embed = discord.Embed()
                    title = f"Tube Subs for {channel}"
                    embed.description = "\n".join(sub_ids[0:9])
                    if page_count > 1:
                        title += f" ({page}/{page_count})"
                    embed.title = title
                    await ctx.send(embed=embed)
                    del(sub_ids[0:9])
        else:
            subs_string = ""
            for channel, sub_ids in subs_by_channel.items():
                subs_string += f"\n\n{channel}"
                for sub in sub_ids:
                    subs_string += f"\n{sub}"
            pages = pagify(subs_string, delims=["\n\n"], shorten_by=12)
            for i, page in enumerate(pages):
                title = "**Tube Subs**"
                if len(pages) > 1:
                    title += f" ({i}/{len(pages)}"
                await ctx.send(f"{title}\n{page}")

    @checks.is_owner()
    @tube.command(name="ownerlist", hidden=True)
    async def owner_list(self, ctx: commands.Context):
        """List current subscriptions for all guilds"""
        for guild in self.bot.guilds:
            await self._showsubs(ctx, guild)

    def sub_uid(self, subscription: dict):
        """A subscription must have a unique combination of YouTube channel ID and Discord channel"""
        try:
            canonicalString = f'{subscription["id"]}:{subscription["channel"]["id"]}'
        except KeyError:
            raise ValueError("Subscription object is malformed")
        return hashlib.sha256(canonicalString.encode()).hexdigest()

    @checks.admin_or_permissions(manage_guild=True)
    @commands.guild_only()
    @tube.command(name="update")
    async def get_new_videos(self, ctx: commands.Context):
        """Update feeds and post new videos"""
        await ctx.send(f"Updating subscriptions for {ctx.message.guild}")
        await self._get_new_videos(ctx.message.guild, ctx=ctx)

    @checks.admin_or_permissions(manage_guild=True)
    @commands.guild_only()
    @tube.command()
    async def demo(self, ctx: commands.Context):
        """Post the latest video from all subscriptions"""
        await self._get_new_videos(ctx.message.guild, ctx=ctx, demo=True)

    @checks.is_owner()
    @tube.command(name="ownerupdate", hidden=True)
    async def owner_get_new_videos(self, ctx: commands.Context):
        """Update feeds and post new videos for all guilds"""
        fetched = {}
        for guild in self.bot.guilds:
            await ctx.send(f"Updating subscriptions for {guild}")
            update = await self._get_new_videos(guild, fetched, ctx)
            if not update:
                continue
            fetched.update(update)

    async def _get_new_videos(self, guild: discord.Guild, cache: dict = {}, ctx: commands.Context = None, demo: bool = False):
        try:
            subs = await self.conf.guild(guild).subscriptions()
            history = await self.conf.guild(guild).cache()
        except:
            return
        altered = False
        for i, sub in enumerate(subs):
            channel = self.bot.get_channel(int(sub["channel"]["id"]))
            if not channel:
                continue
            if not sub["id"] in cache.keys():
                try:
                    cache[sub["id"]] = feedparser.parse(await self.get_feed(sub["id"]))
                except Exception as e:
                    log.exception(f"Error parsing feed for {sub.get('name', '')} ({sub['id']})")
                    continue
            last_video_time = datetime.datetime.fromtimestamp(
                time.mktime(
                    time.strptime(
                        sub.get("previous", "1970-01-01T00:00:00+00:00"),
                        "%Y-%m-%dT%H:%M:%S%z"
                    )
                )
            )
            for entry in cache[sub["id"]]["entries"][::-1]:
                published = datetime.datetime.fromtimestamp(time.mktime(entry["published_parsed"]))
                if not sub.get("name"):
                    altered = True
                    sub["name"] = entry["author"]
                if ((published > last_video_time and not entry["yt_videoid"] in history)
                    or (demo and published > last_video_time - datetime.timedelta(seconds=1))):
                    altered = True
                    subs[i]["previous"] = entry["published"]
                    history.append(entry["yt_videoid"])
                    if channel.permissions_for(guild.me).embed_links:
                        await self.bot.send_filtered(channel, content=entry["link"])
                    else:
<<<<<<< HEAD
                        await self.bot.send_filtered(channel,
                                                    content=(f"New video from *{entry['author']}*:"
                                                            f"\n**{entry['title']}**"
                                                            f"\n{entry['link']}"))
=======
                        description = (f"New video from *{entry['author'][:500]}*:"
                                       f"\n**{entry['title'][:500]}**\n{entry['link']}")
                        await self.bot.send_filtered(channel, content=description)
>>>>>>> 60cadf5b
        if altered:
            await self.conf.guild(guild).subscriptions.set(subs)
            await self.conf.guild(guild).cache.set(history)
        return cache

    @checks.is_owner()
    @tube.command(name="setinterval", hidden=True)
    async def set_interval(self, ctx: commands.Context, interval: int):
        """Set the interval in seconds at which to check for updates
        
        Very low values will probably get you rate limited
        
        Default is 300 seconds (5 minutes)"""
        await self.conf.interval.set(interval)
        self.background_get_new_videos.change_interval(seconds=interval)
        await ctx.send(f"Interval set to {await self.conf.interval()}")

    @checks.is_owner()
    @tube.command(name="setcache", hidden=True)
    async def set_cache(self, ctx: commands.Context, size: int):
        """Set the number of video IDs to cache
        
        Very low values may result in reposting of videos
        
        Default is 500"""
        await self.conf.cache_size.set(size)
        await ctx.send(f"Cache size set to {await self.conf.cache_size()}")
    
    async def fetch(self, session, url):
        try:
            async with session.get(url) as response:
                return await response.read()
        except aiohttp.client_exceptions.ClientConnectionError as e:
            log.exception(f"Fetch failed for url {url}: ", exc_info=e)
            return None

    async def get_feed(self, channel):
        """Fetch data from a feed"""
        async with aiohttp.ClientSession() as session:
            res = await self.fetch(
                session,
                f"https://www.youtube.com/feeds/videos.xml?channel_id={channel}"
            )
        return res

    def cog_unload(self):
        self.background_get_new_videos.cancel()

    @tasks.loop(seconds=1)
    async def background_get_new_videos(self):
        fetched = {}
        cache_size = await self.conf.cache_size()
        for guild in self.bot.guilds:
            update = await self._get_new_videos(guild, fetched)
            if not update:
                continue
            fetched.update(update)
            # Truncate video ID cache
            cache = await self.conf.guild(guild).cache()
            await self.conf.guild(guild).cache.set(cache[-cache_size:])

    @background_get_new_videos.before_loop
    async def wait_for_red(self):
        await self.bot.wait_until_red_ready()
        interval = await self.conf.interval()
        self.background_get_new_videos.change_interval(seconds=interval)<|MERGE_RESOLUTION|>--- conflicted
+++ resolved
@@ -236,16 +236,9 @@
                     if channel.permissions_for(guild.me).embed_links:
                         await self.bot.send_filtered(channel, content=entry["link"])
                     else:
-<<<<<<< HEAD
-                        await self.bot.send_filtered(channel,
-                                                    content=(f"New video from *{entry['author']}*:"
-                                                            f"\n**{entry['title']}**"
-                                                            f"\n{entry['link']}"))
-=======
                         description = (f"New video from *{entry['author'][:500]}*:"
                                        f"\n**{entry['title'][:500]}**\n{entry['link']}")
                         await self.bot.send_filtered(channel, content=description)
->>>>>>> 60cadf5b
         if altered:
             await self.conf.guild(guild).subscriptions.set(subs)
             await self.conf.guild(guild).cache.set(history)
